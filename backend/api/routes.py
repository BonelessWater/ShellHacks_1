--- conflicted
+++ resolved
@@ -6,110 +6,7 @@
 import math
 import json
 
-<<<<<<< HEAD
-# BigQuery manager (lazy import to avoid importing heavy deps at module import time)
-def get_bq_manager():
-    try:
-        from ... import bigquery_config
-        return bigquery_config.bq_manager
-    except Exception:
-        # Try absolute import
-        try:
-            import bigquery_config
-            return bigquery_config.bq_manager
-        except Exception:
-            return None
-
-# Try to import the ADK agent pipeline (preferred). If unavailable, fall back to
-# the simple heuristic scorer below. The project provides a full pipeline at
-# `backend.archive.main_pipeline` which exposes `run_fraud_detection` and
-# `get_pipeline` helpers.
-pipeline_run_fraud_detection = None
-pipeline_get = None
-try:
-    try:
-        # Relative import when executed as package
-        from ...archive.main_pipeline import run_fraud_detection as _pipeline_run, get_pipeline as _pipeline_get  # type: ignore
-    except Exception:
-        # Absolute import fallback for different execution contexts
-        from backend.archive.main_pipeline import run_fraud_detection as _pipeline_run, get_pipeline as _pipeline_get  # type: ignore
-
-    pipeline_run_fraud_detection = _pipeline_run
-    pipeline_get = _pipeline_get
-    FRAUD_DETECTION_AVAILABLE = True
-except Exception:
-    FRAUD_DETECTION_AVAILABLE = False
-
-# Try to import database service
-database_service = None
-try:
-    try:
-        # Relative import when executed as package
-        from ..services.database import DatabaseService
-    except Exception:
-        # Absolute import fallback for different execution contexts
-        try:
-            from services.database import DatabaseService
-        except Exception:
-            import sys
-            import os
-            sys.path.append(os.path.join(os.path.dirname(__file__), '..'))
-            from services.database import DatabaseService
-    
-    database_service = DatabaseService()
-    DATABASE_AVAILABLE = True
-except Exception as e:
-    print(f"⚠️  Database service not available: {e}")
-    DATABASE_AVAILABLE = False
-
-
-
-def run_fraud_detection(payload, max_iterations=1):
-    """Call the ADK pipeline run_fraud_detection when available, otherwise use
-    a lightweight local mock. The wrapper keeps the rest of the codebase
-    calling `run_fraud_detection(...)` unchanged.
-    """
-    if FRAUD_DETECTION_AVAILABLE and pipeline_run_fraud_detection is not None:
-        try:
-            # Run with minimal iterations to reduce side-effects and latency
-            return pipeline_run_fraud_detection(payload, max_iterations=1)
-        except Exception:
-            # Fall back to local mock on any pipeline error
-            pass
-
-    # Local mock scoring (kept for fallback/testing)
-    risk_score = 0.3 + (hash(payload.get("vendor", "")) % 5) * 0.15  # Mock score between 0.3-0.9
-    return {
-        "risk_score": risk_score,
-        "details": f"Analyzed invoice for {payload.get('vendor', 'Unknown')}",
-        "agent_results": {
-            "vendor_check": {"status": "passed", "risk_score": risk_score * 0.8},
-            "amount_check": {"status": "passed", "risk_score": risk_score * 1.2},
-            "pattern_analysis": {"status": "flagged" if risk_score > 0.7 else "passed", "risk_score": risk_score}
-        }
-    }
-
-def get_system_status():
-    """Return system status"""
-    return {
-        "status": "operational",
-        "agents": ["vendor_check", "amount_check", "pattern_analysis"],
-        "database": "connected",
-        "processing_queue": 0
-    }
-
-class DataValidator:
-    @staticmethod
-    def validate_invoice(data):
-        """Simple invoice validation"""
-        required_fields = ["invoice_id", "vendor", "total"]
-        for field in required_fields:
-            if field not in data:
-                return None
-        return data
-=======
 log = logging.getLogger(__name__)
->>>>>>> 18bdd2b0
 
 router = APIRouter()
 
